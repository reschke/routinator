--- conflicted
+++ resolved
@@ -4,25 +4,24 @@
 
 Breaking Changes
 
-<<<<<<< HEAD
 * Validation now follows the rules suggested by
   [draft-ietf-sidrops-6486bis]\: Any invalid object mentioned on the
   manifest will lead to all objects of the CA being rejected. However,
   unlike suggested by the draft, Routinator currently will not fall back
   to cached older versions of the CA’s objects that may still be valid.
   ([#371])
-=======
 * Parsing of local exception files is now more strict in accordance with
   [RFC 8416]. Any additional member in the JSON objects will lead to an
   error. However, error reporting has been greatly improved and now the
   line and column of an error will be indicated. ([#372])
->>>>>>> 4a385eb0
 * The minimal supported Rust version is now 1.42.0.
 
 New
 
-* New command `rta` for validating Resource Tagged Assertions as described
-  in [draft-michaelson-rpki-rta].
+* The feature `rta` enables the new command `rta` for validating Resource
+  Tagged Assertions as described in [draft-michaelson-rpki-rta]. This
+  feature is not enabled by default and needs to be activated by adding
+  the option `--features rta` to the Cargo build command.
 
 Bug Fixes
 
@@ -30,15 +29,12 @@
 
 Other Changes
 
+[#372]: https://github.com/NLnetLabs/routinator/pull/372
 [#357]: https://github.com/NLnetLabs/routinator/pull/357
-<<<<<<< HEAD
+[RFC 8416]: https://tools.ietf.org/html/rfc8416
 [draft-ietf-sidrops-6486bis]: https://datatracker.ietf.org/doc/draft-ietf-sidrops-6486bis/
 [draft-michaelson-rpki-rta]: https://datatracker.ietf.org/doc/html/draft-michaelson-rpki-rta
-=======
-[#372]: https://github.com/NLnetLabs/routinator/pull/372
-[RFC 8416]: https://tools.ietf.org/html/rfc8416
-
->>>>>>> 4a385eb0
+
 
 # 0.7.1 ‘Moonlight and Love Songs’
 
